import heapq
<<<<<<< HEAD

# Directions for moving in a grid (up, down, left, right)
DIRECTIONS = [(0, 1), (1, 0), (0, -1), (-1, 0)]  
class AStarPathfinder:
    def __init__(self, grid, pairs,underground_length=3):
        self.grid = grid
        self.pairs = self.remove_redundant_pairs(pairs)
        self.width = len(grid[0])
        self.height = len(grid)
        self.paths = {}
        self.underground_length = underground_length
        
        self.jump_markers_grid = [[None for _ in range(self.width)] for _ in range(self.height)]
        

    # Removes redundant pairs of start and goal points
    def remove_redundant_pairs(self, pairs):
        unique_pairs = []
        for pair in pairs:
            if pair not in unique_pairs:
                unique_pairs.append(pair)
                
        self.adapt_grid(unique_pairs)
        return unique_pairs
    
    # Modifies the grid based on the pairs -> make start and goal points not obstacle
    def adapt_grid(self,pairs):
        for start, goal in pairs:
            sx, sy = start
            gx, gy = goal
            # Set the start and goal points in the grid to 0
            self.grid[sy][sx] = 0  
            self.grid[gy][gx] = 0
    
    # Manhattan distance 
=======
import logging
import os
from PIL import Image, ImageDraw, ImageFont

logging.basicConfig(
    level=logging.DEBUG,
    format='%(asctime)s - %(levelname)s - %(message)s',
    handlers=[
        logging.FileHandler("AStar.log", mode='w'),
    ]
)

# Directions for moving in a grid (up, down, left, right)
DIRECTIONS = [(0, 1), (1, 0), (0, -1), (-1, 0)]  
DIRECTION_MAP = {(0, 1): 'right', (1, 0): 'down', (0, -1): 'left', (-1, 0): 'up'}

class AStarPathFinder:
    def __init__(self, grid, points, invert_paths, underground_length=3, allow_jump=True, use_splitters=False):
        self.base_grid = grid
        self.underground_length = underground_length
        self.allow_jump = allow_jump
        self.points = points
        self.paths = {}
        self.invert_paths = invert_paths
        self.splitters = {}  # Dictionary to store splitter information
        self.use_splitters = use_splitters  # Flag to control splitter usage
  
>>>>>>> eea2553b
    def heuristic(self, current, goal):
        return abs(current[0] - goal[0]) + abs(current[1] - goal[1])

    # Check if the node is within bounds and not an obstacle
    def is_valid(self, node):
        x, y = node
        return 0 <= x < self.width and 0 <= y < self.height #and (self.grid[y][x] == 0 or self.grid[y][x] == 3)
    
<<<<<<< HEAD
    # Check if we can jump over terrain
    def can_jump(self, current, direction):
        x, y = current
        dx, dy = direction
        
        
        for step in range(1, self.underground_length + 1):
            next_x = x + dx * step
            next_y = y + dy * step
            
            if not (0 <= next_x < self.width and 0 <= next_y < self.height):
                return False  # Out of bounds
            
            if self.grid[next_y][next_x] != 0:  # Not a valid tile
                return False
            
        return True

    # search algorithm to find the shortest path from start to goal
    def astar(self, start, goal):
            open_list = []
            heapq.heappush(open_list, (0, start))
            came_from = {}
            g_costs = {start: 0}
            f_costs = {start: self.heuristic(start, goal)}

            while open_list:
                _, current = heapq.heappop(open_list)

                if current == goal:
                    return self.reconstruct_path(came_from, current)

                for direction in DIRECTIONS:
                    neighbor = (current[0] + direction[0], current[1] + direction[1])
                    
                    # Standard move to a neighboring cell
                    if self.is_valid(neighbor):
                        tentative_g_cost = g_costs[current] + 1

                        if neighbor not in g_costs or tentative_g_cost < g_costs[neighbor]:
                            came_from[neighbor] = current
                            g_costs[neighbor] = tentative_g_cost
                            f_costs[neighbor] = tentative_g_cost + self.heuristic(neighbor, goal)
                            heapq.heappush(open_list, (f_costs[neighbor], neighbor))

                    # Check for jumping over obstacles
                    if self.can_jump(current, direction):
                        # Calculate the end position after a jump
                        jump_neighbor = (
                            current[0] + direction[0] * self.underground_length,
                            current[1] + direction[1] * self.underground_length
                        )

                        if self.is_valid(jump_neighbor):
                            tentative_g_cost = g_costs[current] + self.underground_length
=======
    def is_valid_jump(self, start, end, direction, grid):
        """Check if a unidirectional underground belt jump is valid."""
        sx, sy = start
        ex, ey = end
        dx, dy = direction
        
        # Check if start, end, and positions before/after are valid
        if not self.is_valid(end, grid):
            return False
        
        # Check position behind entrance
        behind_x, behind_y = sx - dx, sy - dy
        if not (0 <= behind_x < len(grid[0]) and 0 <= behind_y < len(grid) and 
                (grid[behind_y][behind_x] == 0 or grid[behind_y][behind_x] == 9)):
            return False
        
        # Check position after exit
        ahead_x, ahead_y = ex + dx, ey + dy
        if not (0 <= ahead_x < len(grid[0]) and 0 <= ahead_y < len(grid) and 
                (grid[ahead_y][ahead_x] == 0 or grid[ahead_y][ahead_x] == 9)):
            return False
        
        # Check distance constraints
        distance = abs(ex - sx) + abs(ey - sy)
        if distance < 2 or distance > self.underground_length + 1:
            return False
        
        # Ensure the jump is in the same direction as specified (unidirectional)
        actual_dx = 0 if ex == sx else (1 if ex > sx else -1)
        actual_dy = 0 if ey == sy else (1 if ey > sy else -1)
        if dx != actual_dx or dy != actual_dy:
            return False
        
        
        return True
    
    def astar(self, grid, start, goal):
        """
        Find the shortest path from start to goal using A* algorithm.
        
        Supports optional splitter mechanics based on the use_splitters flag.
        """
        open_list = []
        heapq.heappush(open_list, (0, start))
        came_from = {}
        g_costs = {start: 0}
        f_costs = {start: self.heuristic(start, goal)}
        direction_grid = [[None for _ in range(len(grid[0]))] for _ in range(len(grid))]
        
        logging.info(f"Starting A* from {start} to {goal}")
        
        while open_list:
            _, current = heapq.heappop(open_list)
            logging.debug(f"Processing node {current}")
            
            if current == goal:
                logging.info(f"Goal reached at {current}")
                return self.reconstruct_path(came_from, current), direction_grid
            
            for direction in DIRECTIONS:
                dx, dy = direction
                neighbor = (current[0] + dx, current[1] + dy)
                
                # Check if we can move normally to the neighbor
                if self.is_valid(neighbor, grid):
                    tentative_g_cost = g_costs[current] + 1
                    
                    if neighbor not in g_costs or tentative_g_cost < g_costs[neighbor]:
                        came_from[neighbor] = current
                        g_costs[neighbor] = tentative_g_cost
                        f_costs[neighbor] = tentative_g_cost + self.heuristic(neighbor, goal)
                        heapq.heappush(open_list, (f_costs[neighbor], neighbor))
                        
                        direction_grid[neighbor[1]][neighbor[0]] = direction
                        logging.debug(f"Moving to {neighbor} with direction {DIRECTION_MAP[direction]}")
                
                # Check for splitter entrance if splitters are enabled
                if self.use_splitters:
                    cx, cy = current
                    for splitter_id, splitter_info in self.splitters.items():
                        splitter_pos = splitter_info['position']
                        splitter_dir = splitter_info['direction']
                        entrance_positions = self.get_splitter_entrances(splitter_pos, splitter_dir)
                        exit_position = self.get_splitter_exit(splitter_pos, splitter_dir)
                        
                        # If current position is an entrance to this splitter
                        if (cx, cy) in entrance_positions:
                            # Check if the exit is valid
                            if self.is_valid(exit_position, grid):
                                tentative_g_cost = g_costs[current] + 2  # Penalty for using splitter
                                
                                if exit_position not in g_costs or tentative_g_cost < g_costs[exit_position]:
                                    came_from[exit_position] = current
                                    g_costs[exit_position] = tentative_g_cost
                                    f_costs[exit_position] = tentative_g_cost + self.heuristic(exit_position, goal)
                                    heapq.heappush(open_list, (f_costs[exit_position], exit_position))
                                    
                                    # Set direction to match the splitter's output direction
                                    direction_grid[exit_position[1]][exit_position[0]] = splitter_dir
                                    logging.debug(f"Using splitter from {current} to {exit_position}")
                
                # Underground belt logic - unidirectional
                elif self.allow_jump:
                    # Try all valid jump distances in this direction
                    for jump_distance in range(2, self.underground_length + 2):  
                        jump_target = (current[0] + dx * jump_distance, current[1] + dy * jump_distance)
                        
                        # Check if the jump is valid (including entrance/exit space requirements)
                        if self.is_valid_jump(current, jump_target, direction, grid):
                            # Underground belts have a higher cost to prefer regular belts when possible
                            tentative_g_cost = g_costs[current] + jump_distance + 1.5  # Penalty for underground
                            
                            if jump_target not in g_costs or tentative_g_cost < g_costs[jump_target]:
                                came_from[jump_target] = current
                                g_costs[jump_target] = tentative_g_cost
                                f_costs[jump_target] = tentative_g_cost + self.heuristic(jump_target, goal)
                                heapq.heappush(open_list, (f_costs[jump_target], jump_target))
                                direction_grid[jump_target[1]][jump_target[0]] = direction
                                logging.debug(f"Underground belt from {current} to {jump_target} in direction {DIRECTION_MAP[direction]}")
                            
                            # Also check the position behind the entrance
                                behind_x = current[0] - dx
                                behind_y = current[1] - dy
                                behind_pos = (behind_x, behind_y)
                                # Calculate cost to reach this position
                                behind_g_cost = g_costs[current] + 1
                                if behind_pos not in g_costs or behind_g_cost < g_costs[behind_pos]:
                                        # Determine the direction from behind position to current
                                        behind_direction = (-dx, -dy)
                                        
                                        came_from[behind_pos] = current
                                        g_costs[behind_pos] = behind_g_cost
                                        f_costs[behind_pos] = behind_g_cost + self.heuristic(behind_pos, goal)
                                        heapq.heappush(open_list, (f_costs[behind_pos], behind_pos))
                                        
                                        if 0 <= behind_y < len(direction_grid) and 0 <= behind_x < len(direction_grid[0]):
                                            direction_grid[behind_y][behind_x] = behind_direction
                                        
                                        logging.debug(f"Added position behind entrance: {behind_pos}")

                            break
        
        logging.info("No path found")
        return None, direction_grid
>>>>>>> eea2553b

                            if jump_neighbor not in g_costs or tentative_g_cost < g_costs[jump_neighbor]:
                                # Record jump start and end in the jump_markers_grid
                                sx, sy = current
                                ex, ey = jump_neighbor
                                self.jump_markers_grid[sy][sx] = "S"  # Start of jump
                                self.jump_markers_grid[ey][ex] = "E"  # End of jump

                                came_from[jump_neighbor] = current
                                g_costs[jump_neighbor] = tentative_g_cost
                                f_costs[jump_neighbor] = tentative_g_cost + self.heuristic(jump_neighbor, goal)
                                heapq.heappush(open_list, (f_costs[jump_neighbor], jump_neighbor))

            # No path found
            return None

    # Reconstruct the path from start to goal
    def reconstruct_path(self, came_from, current):
        total_path = [current]
        while current in came_from:
            current = came_from[current]
<<<<<<< HEAD
            total_path.append(current)
        total_path.reverse()
        return total_path

    # Define a function to connect all belt start and end points using A*
    # if all pairs can be connnected return True else False
    def connect_belts(self):
        self.direction_grid = [[None for _ in range(self.width)] for _ in range(self.height)]
        for points in self.pairs:
            # Connect each consecutive point in the pair
            belt_start = points[0]
            belt_end = points[1]
            path = self.astar(belt_start, belt_end)
            self.paths[points] = path
            if path:
                print(f"Path from {belt_start} to {belt_end}")
                # Mark the path on the grid, excluding start and goal points
=======
            path.append(current)
        path.reverse()
        logging.info(f"Reconstructed path: {path}")
        return path

    def get_jump_markers(self, path):
        jump_markers = []  # List to store the jump markers (entrance, exit, direction)
        
        # Iterate through the path to check for jumps
        for i in range(1, len(path)):
            start = path[i - 1]
            end = path[i]
            
            # Calculate the Manhattan distance between the points
            distance = abs(end[0] - start[0]) + abs(end[1] - start[1])
            
            # If the distance is greater than 1, it's an underground belt
            if distance > 1:
                # Calculate the direction vector
                dx = 1 if end[0] > start[0] else (-1 if end[0] < start[0] else 0)
                dy = 1 if end[1] > start[1] else (-1 if end[1] < start[1] else 0)
                
                # Create underground entrance and exit markers with direction
                jump_markers.append((start, end, (dx, dy)))
        
        return jump_markers
    
    def get_splitter_entrances(self, position, direction):
        """Get the entrance positions for a splitter."""
        x, y = position
        dx, dy = direction
        
        # Splitters are 2x1 structures
        # The entrances are opposite to the output direction
        if dx == 0:  # Vertical splitter (up or down)
            # Two entrance positions side by side horizontally
            return [(x, y - dy), (x + 1, y - dy)]
        else:  # Horizontal splitter (left or right)
            # Two entrance positions side by side vertically
            return [(x - dx, y), (x - dx, y + 1)]
    
    def get_splitter_exit(self, position, direction):
        """Get the exit position for a splitter."""
        x, y = position
        dx, dy = direction
        
        # The exit is in the direction of the splitter
        return (x + dx, y + dy)
    
    def add_splitter(self, splitter_id, position, direction, item_type):
        """Add a new splitter to the pathfinder."""
        self.splitters[splitter_id] = {
            'position': position,
            'direction': direction,
            'item_type': item_type,
            'entrances': self.get_splitter_entrances(position, direction),
            'exit': self.get_splitter_exit(position, direction)
        }
        
        # Mark the splitter position and entrances on the grid
        x, y = position
        if 0 <= y < len(self.base_grid) and 0 <= x < len(self.base_grid[0]):
            self.base_grid[y][x] = 13  # Use 13 to represent splitter
        
        # Mark the second tile of the splitter (it's 2x1)
        if direction[0] == 0:  # Vertical
            if 0 <= y < len(self.base_grid) and 0 <= x+1 < len(self.base_grid[0]):
                self.base_grid[y][x+1] = 13
        else:  # Horizontal
            if 0 <= y+1 < len(self.base_grid) and 0 <= x < len(self.base_grid[0]):
                self.base_grid[y+1][x] = 13
        
        logging.info(f"Added splitter {splitter_id} at {position} facing {DIRECTION_MAP[direction]} for {item_type}")
        return self.splitters[splitter_id]
    
    def find_path_for_item(self):
        placed_inserter_information = []
        paths = {}
        grid = [row[:] for row in self.base_grid]  # Deep copy of the grid for each function call
        
        # Place splitters only if they are enabled
        if self.use_splitters:
            # First place optimal splitters at destination points
            for item_type in set(points['item'] for points in self.points.values()):
                # Find potential splitter locations for this item type, prioritizing destinations
                potential_locations = self.find_splitter_locations(item_type)
                
                # Place splitters at high-priority locations (near destinations)
                splitters_added = 0
                for location in potential_locations:
                    if location.get('priority') == 'high' and splitters_added < 3:  # Limit to 3 splitters per item type
                        self.add_splitter(
                            f"splitter_{item_type}_{splitters_added}", 
                            location['position'], 
                            location['direction'], 
                            item_type
                        )
                        splitters_added += 1
        
        # Clear starting and destination points on the grid
        for item, points in self.points.items():
            for x, y in points['start_points'] + points['destination']:
                grid[y][x] = 0
            found_path = False
            
            # Calculate all possible pairs of start and destination points, sorted by distance
            pairs = [
                (start, dest, self.heuristic(start, dest))
                for start in points['start_points']
                for dest in points['destination']
            ]
            pairs.sort(key=lambda x: x[2])  # Sort by distance (smallest first)
            
            for start, dest, _ in pairs:
                logging.info(f"Attempting path for {item} from {start} to {dest}")
                print(f"Attempting path for {item} from {start} to {dest}")

                # Check if we need to add an inserter before pathfinding
                inserter_position = None
                if points.get("inserter_mapping") is not None:
                    inserter_position = points["inserter_mapping"].get(str(start))
                    if inserter_position:
                        ix, iy = inserter_position
                        # Mark inserter position as obstacle in the pathfinding grid
                        grid[iy][ix] = 12
>>>>>>> eea2553b
                
                # Check if this item can use existing splitters (only if splitters are enabled)
                if self.use_splitters:
                    item_type = points.get('item')
                    
                    # First, prioritize finding a path to a splitter entrance that's already connected
                    for splitter_id, splitter_info in self.splitters.items():
                        if splitter_info['item_type'] == item_type:
                            # If we're starting near a splitter entrance, we can use it
                            for entrance in splitter_info['entrances']:
                                if self.heuristic(start, entrance) <= 5:  # Increased search radius
                                    # Check if this splitter's exit is already connected to a destination
                                    exit_pos = splitter_info['exit']
                                    is_connected = False
                                    
                                    # Look through existing paths to see if any go from the splitter exit to a destination
                                    for existing_item, path_info in paths.items():
                                        if self.points[existing_item]['item'] == item_type and path_info.get('used_splitter') == splitter_id:
                                            existing_path = path_info['path']
                                            # Find where the splitter exit is in the path
                                            try:
                                                exit_index = existing_path.index(exit_pos)
                                                # Get the path from the splitter exit to the destination
                                                exit_to_dest = existing_path[exit_index:]
                                                is_connected = True
                                                break
                                            except ValueError:
                                                continue
                                    
                                    # Add a path to this entrance
                                    entrance_path, entrance_dir_grid = self.astar(grid, start, entrance)
                                    if entrance_path:
                                        if is_connected:
                                            # Use the existing path from exit to destination
                                            combined_path = entrance_path + exit_to_dest[1:]  # Skip the first element (splitter exit)
                                        else:
                                            # Find a new path from the splitter exit to the destination
                                            exit_path, exit_dir_grid = self.astar(grid, exit_pos, dest)
                                            if not exit_path:
                                                continue  # Try next entrance if no path to destination
                                            
                                            combined_path = entrance_path + exit_path[1:]  # Skip the first element (splitter exit)
                                        
                                        # Add splitter usage to the path information
                                        paths[item] = {
                                            "path": combined_path,
                                            "direction_grid": entrance_dir_grid,  # Use the entrance grid for now
                                            "jump_markers": self.get_jump_markers(combined_path),
                                            "used_splitter": splitter_id
                                        }
                                        found_path = True
                                        
                                        # Mark the path on the grid
                                        for px, py in combined_path:
                                            self.base_grid[py][px] = 9
                                            grid[py][px] = 9
                                        
                                        break  # Found a path using this splitter
                            
                            if found_path:
                                break  # Found a path using some splitter
                
<<<<<<< HEAD
                for i in range(1, len(path) - 1):  # Skip start and end points
                    x, y = path[i]
                    next_x, next_y = path[i + 1]
                    dx, dy = next_x - x, next_y - y
                    
                    # Mark direction based on the relative position of the next cell
                    if dx == 1 and dy == 0:
                        direction = 'right'
                    elif dx == -1 and dy == 0:
                        direction = 'left'
                    elif dx == 0 and dy == 1:
                        direction = 'down'
                    elif dx == 0 and dy == -1:
                        direction = 'up'
                    else:
                        direction = None  
                    
                    self.direction_grid[y][x] = direction
                
                for x, y in path[1:-1]:  # Skip start and end points
                    self.grid[y][x] = 2  # Belt path marked with '2'
            else:
                print(f"No valid path found from {belt_start} to {belt_end}")
                return False
            
        return True
    
    
    def test_jump_over_terrain(self):
        # Example grid: 0 = free, 1 = obstacle, 3 = jumpable terrain
        test_grid = [
            [0, 0, 0, 1, 1, 1, 0],
            [0, 0, 0, 1, 1, 1, 0],
            [0, 0, 0, 1, 1, 1, 0],
            [0, 0, 0, 1, 1, 1, 0],
            [0, 0, 0, 1, 1, 1, 0],
        ]
        
        pairs = [((0, 0), (6, 0))]  # Start at (0, 0) and end at (6, 0)
        astar = AStarPathfinder(test_grid, pairs)
        result = astar.connect_belts()
        
        
        
        print("Jumping over terrain test result:", result)
        for row in astar.grid:
            print(row)
            
        print("Jumping over terrain test result direction grid:", result)
        for row in astar.direction_grid:
            print(row)
            
        print("Jumping over terrain test result jump_markers_grid :", result)
        for row in astar.jump_markers_grid :
            print(row)




def main():
    test_grid = [
            [0, 0, 0, 1, 1, 1, 0],
            [0, 0, 0, 1, 1, 1, 0],
            [0, 0, 0, 3, 3, 3, 0],
            [0, 0, 0, 1, 1, 1, 0],
            [0, 0, 0, 0, 0, 0, 0],
        ]
        
    pairs = [((0, 0), (6, 0))]  # Start at (0, 0) and end at (6, 0)

    
    astar = AStarPathfinder(test_grid, pairs,3)
    astar.test_jump_over_terrain()
    
   
if __name__ == "__main__":
    main()
=======
                # If we haven't found a path using splitters (or if splitters are disabled), try normal pathfinding
                if not found_path:
                    path, direction_grid = self.astar(grid, start, dest)
                    
                    if path:
                        # Record the inserter information if we placed one
                        if inserter_position:
                            ix, iy = inserter_position
                            placed_inserter_information.append([points['item'], ix, iy])
                            self.base_grid[iy][ix] = 12  # Also update the base grid
                        
                        jump_markers = self.get_jump_markers(path)
                        
                        # Mark the path on both grids to prevent overlaps
                        for px, py in path:
                            self.base_grid[py][px] = 9
                            grid[py][px] = 9  # Update the working grid too
                        
                        # Add point information to the retrieval points
                        for updated_item, updated_points in self.points.items():
                            if updated_item != item and updated_points['item'] == points['item']:
                                updated_points['destination'].extend(path)
                        
                        paths[item] = {
                            "path": path,
                            "direction_grid": direction_grid,
                            "jump_markers": jump_markers
                        }
                        found_path = True
                        break
                    
                    # If path not found and inserter was placed, remove it from the grid
                    elif inserter_position:
                        ix, iy = inserter_position
                        grid[iy][ix] = 0  # Reset the inserter position
            
            if found_path:
                continue
            
        return paths, placed_inserter_information
    
    def find_splitter_locations(self, item_type):
        """
        Find potential locations to place splitters for a given item type.
        Prioritizes locations near destination points to merge incoming belts.
        """
        potential_locations = []
        
        # First, collect all destination points for this item type
        destination_points = []
        for item, points in self.points.items():
            if points.get('item') == item_type:
                destination_points.extend(points['destination'])
        
        # Look for opportunities to place splitters near destination points
        for dest_x, dest_y in destination_points:
            # Check all directions for potential splitter placement
            for direction in DIRECTIONS:
                dx, dy = direction
                
                # The splitter should be placed so the destination is at one of its entrances
                # So we need to go in the opposite direction from the destination
                splitter_x = dest_x + dx  # Position where splitter might be placed
                splitter_y = dest_y + dy
                
                # Check if this position is valid for a splitter
                if self.can_place_splitter((splitter_x, splitter_y), (-dx, -dy), item_type, allow_path_overlap=True):
                    potential_locations.append({
                        'position': (splitter_x, splitter_y),
                        'direction': (-dx, -dy),  # Splitter faces opposite direction to feed into destination
                        'priority': 'high',  # High priority as it's near a destination
                        'destination': (dest_x, dest_y)
                    })
        
        # Also look at all existing paths for potential merger points
        for item, path_info in self.paths.items():
            if self.points[item]['item'] == item_type:
                path = path_info['path']
                
                # Find locations where paths run parallel or intersect
                for i in range(1, len(path) - 1):
                    x, y = path[i]
                    
                    # Check the surrounding area for other paths of the same type
                    for dx, dy in DIRECTIONS:
                        nx, ny = x + dx, y + dy
                        
                        # Skip if out of bounds
                        if not (0 <= nx < len(self.base_grid[0]) and 0 <= ny < len(self.base_grid)):
                            continue
                        
                        # If we found another path point for the same item type
                        if self.base_grid[ny][nx] == 9:
                            # Check all possible splitter directions
                            for direction in DIRECTIONS:
                                if self.can_place_splitter((x, y), direction, item_type, allow_path_overlap=True):
                                    potential_locations.append({
                                        'position': (x, y),
                                        'direction': direction,
                                        'priority': 'medium',  # Medium priority as it merges paths but not at destination
                                    })
        
        # Sort locations by priority (high, then medium)
        potential_locations.sort(key=lambda loc: 0 if loc.get('priority') == 'high' else 1)
        
        return potential_locations

    def can_place_splitter(self, position, direction, item_type, allow_path_overlap=True):
        """
        Check if a splitter can be placed at the given position and direction.
        """
        x, y = position
        dx, dy = direction
        
        # Check if the main position is within bounds
        if not (0 <= x < len(self.base_grid[0]) and 0 <= y < len(self.base_grid)):
            return False
        
        # Check the second tile of the splitter (2x1 structure)
        second_x, second_y = x, y
        if dx == 0:  # Vertical splitter
            second_x = x + 1
        else:  # Horizontal splitter
            second_y = y + 1
        
        # Check if the second position is within bounds
        if not (0 <= second_x < len(self.base_grid[0]) and 0 <= second_y < len(self.base_grid)):
            return False
        
        # Check if both tiles are either empty or paths (9)
        main_tile_valid = self.base_grid[y][x] == 0 or (allow_path_overlap and self.base_grid[y][x] == 9)
        second_tile_valid = self.base_grid[second_y][second_x] == 0 or (allow_path_overlap and self.base_grid[second_y][second_x] == 9)
        
        if not (main_tile_valid and second_tile_valid):
            return False
        
        # Check entrance positions (opposite to the direction)
        entrances = self.get_splitter_entrances(position, direction)
        for ex, ey in entrances:
            if not (0 <= ex < len(self.base_grid[0]) and 0 <= ey < len(self.base_grid)):
                return False
            
            # Entrances should be either empty or paths
            if self.base_grid[ey][ex] != 0 and (not allow_path_overlap or self.base_grid[ey][ex] != 9):
                return False
        
        # Check exit position (in the direction)
        exit_x, exit_y = self.get_splitter_exit(position, direction)
        if not (0 <= exit_x < len(self.base_grid[0]) and 0 <= exit_y < len(self.base_grid)):
            return False
        
        # Exit should be empty or a path
        if self.base_grid[exit_y][exit_x] != 0 and (not allow_path_overlap or self.base_grid[exit_y][exit_x] != 9):
            return False
        
        return True

    def is_path_for_item(self, x, y, item_type):
        """Check if the position is part of a path for the given item type."""
        # Check all paths to see if this position is on a path for the right item
        for item, path_info in self.paths.items():
            if self.points[item]['item'] == item_type:
                if (x, y) in path_info['path']:
                    return True
        return False

    def is_destination_for_item(self, x, y, item_type):
        """Check if the position is a destination point for the given item type."""
        for item, points in self.points.items():
            if points.get('item') == item_type and (x, y) in points['destination']:
                return True
        return False


    def visualize_grid(self, output_path="grid_visualization.png", cell_size=32):
        """
        Create a visual representation of the grid with paths, underground belts, and splitters.
        
        Args:
            output_path (str): Path to save the visualization image
            cell_size (int): Size of each grid cell in pixels
        """
        try:
            # Load assets
            assets_folder = "assets"
            conveyor_img = Image.open(os.path.join(assets_folder, "conveyor.png")).convert("RGBA").resize((cell_size, cell_size))
            underground_img = Image.open(os.path.join(assets_folder, "underground.png")).convert("RGBA").resize((cell_size, cell_size))
            splitter_img_raw = Image.open(os.path.join(assets_folder, "splitter.png")).convert("RGBA")
            
            # Create horizontal and vertical splitter images (2x1 or 1x2)
            horizontal_splitter = Image.new("RGBA", (cell_size*2, cell_size), (0, 0, 0, 0))
            horizontal_splitter.paste(splitter_img_raw.resize((cell_size*2, cell_size)), (0, 0))
            
            vertical_splitter = Image.new("RGBA", (cell_size, cell_size*2), (0, 0, 0, 0))
            vertical_splitter.paste(splitter_img_raw.resize((cell_size, cell_size*2)).transpose(Image.ROTATE_90), (0, 0))
            
            # Determine grid dimensions
            grid_height = len(self.base_grid)
            grid_width = len(self.base_grid[0]) if grid_height > 0 else 0
            
            # Create an image for the grid
            img_width = grid_width * cell_size
            img_height = grid_height * cell_size
            grid_img = Image.new("RGBA", (img_width, img_height), (50, 50, 50, 255))  # Dark gray background
            draw = ImageDraw.Draw(grid_img)
            
            # Draw grid cells
            for y in range(grid_height):
                for x in range(grid_width):
                    cell_value = self.base_grid[y][x]
                    cell_pos = (x * cell_size, y * cell_size)
                    
                    # Draw different cell types
                    if cell_value == 0:  # Empty cell
                        draw.rectangle((cell_pos[0], cell_pos[1], 
                                    cell_pos[0] + cell_size, cell_pos[1] + cell_size), 
                                    fill=(30, 30, 30))
                    elif cell_value == 1:  # Obstacle
                        draw.rectangle((cell_pos[0], cell_pos[1], 
                                    cell_pos[0] + cell_size, cell_pos[1] + cell_size), 
                                    fill=(200, 50, 50))  # Red
                    elif cell_value == 9:  # Path
                        grid_img.paste(conveyor_img, cell_pos, conveyor_img)
                    elif cell_value == 12:  # Inserter
                        draw.rectangle((cell_pos[0], cell_pos[1], 
                                    cell_pos[0] + cell_size, cell_pos[1] + cell_size), 
                                    fill=(50, 150, 250))  # Blue
                    elif cell_value == 13:  # Splitter
                        # Don't draw splitter here - will handle separately
                        pass
            
            # Draw underground belt jumps
            for item, path_info in self.paths.items():
                jumps = path_info.get('jump_markers', [])
                for entrance, exit, direction in jumps:
                    # Draw underground entrance
                    entrance_x, entrance_y = entrance
                    entrance_pos = (entrance_x * cell_size, entrance_y * cell_size)
                    rotated_underground = self.rotate_image(underground_img, direction)
                    grid_img.paste(rotated_underground, entrance_pos, rotated_underground)
                    
                    # Draw underground exit
                    exit_x, exit_y = exit
                    exit_pos = (exit_x * cell_size, exit_y * cell_size)
                    # Rotate exit in opposite direction
                    opposite_dir = (-direction[0], -direction[1])
                    rotated_exit = self.rotate_image(underground_img, opposite_dir)
                    grid_img.paste(rotated_exit, exit_pos, rotated_exit)
            
            # Draw splitters
            for splitter_id, splitter_info in self.splitters.items():
                pos = splitter_info['position']
                direction = splitter_info['direction']
                x, y = pos
                
                # Choose horizontal or vertical splitter based on direction
                if direction[0] == 0:  # Vertical (up or down)
                    splitter = vertical_splitter
                    pos = (x * cell_size, y * cell_size)
                    # Rotate based on direction
                    if direction[1] > 0:  # Down
                        splitter = self.rotate_image(vertical_splitter, (0, 1))
                    else:  # Up
                        splitter = self.rotate_image(vertical_splitter, (0, -1))
                else:  # Horizontal (left or right)
                    splitter = horizontal_splitter
                    pos = (x * cell_size, y * cell_size)
                    # Rotate based on direction
                    if direction[0] > 0:  # Right
                        splitter = self.rotate_image(horizontal_splitter, (1, 0))
                    else:  # Left
                        splitter = self.rotate_image(horizontal_splitter, (-1, 0))
                
                grid_img.paste(splitter, pos, splitter)
            
            # Draw start and destination points
            for item, points in self.points.items():
                # Draw start points
                for x, y in points.get('start_points', []):
                    pos = (x * cell_size, y * cell_size)
                    draw.ellipse((pos[0] + cell_size//4, pos[1] + cell_size//4,
                                pos[0] + 3*cell_size//4, pos[1] + 3*cell_size//4),
                                fill=(0, 255, 0))  # Green circle
                    
                # Draw destination points
                for x, y in points.get('destination', []):
                    pos = (x * cell_size, y * cell_size)
                    draw.ellipse((pos[0] + cell_size//4, pos[1] + cell_size//4,
                                pos[0] + 3*cell_size//4, pos[1] + 3*cell_size//4),
                                fill=(255, 150, 0))  # Orange circle
            
            # Save the image
            grid_img.save(output_path)
            print(f"Grid visualization saved to {output_path}")
            
            return True
        except Exception as e:
            print(f"Error creating visualization: {e}")
            return False

    def rotate_image(self, img, direction):
        """Rotate an image based on direction vector."""
        if direction == (1, 0):  # Right
            return img
        elif direction == (-1, 0):  # Left
            return img.transpose(Image.ROTATE_180)
        elif direction == (0, 1):  # Down
            return img.transpose(Image.ROTATE_270)
        elif direction == (0, -1):  # Up
            return img.transpose(Image.ROTATE_90)
        return img

    def visualize_path(self, item, output_path=None, cell_size=32):
        """
        Create a visual representation of a specific path.
        
        Args:
            item (str): The item identifier whose path to visualize
            output_path (str): Path to save the visualization image (default: item_path.png)
            cell_size (int): Size of each grid cell in pixels
        """
        if output_path is None:
            output_path = f"{item}_path.png"
        
        if item not in self.paths:
            print(f"No path found for item {item}")
            return False
        
        path_info = self.paths[item]
        path = path_info['path']
        jumps = path_info.get('jump_markers', [])
        used_splitter = path_info.get('used_splitter')
        
        # First create the base grid visualization
        if not self.visualize_grid(output_path, cell_size):
            return False
        
        # Load the base image and draw the specific path on top
        try:
            img = Image.open(output_path).convert("RGBA")
            draw = ImageDraw.Draw(img)
            
            # Highlight the specific path
            for i in range(len(path) - 1):
                x1, y1 = path[i]
                x2, y2 = path[i + 1]
                
                # Draw a line connecting the points
                draw.line(
                    (x1 * cell_size + cell_size//2, y1 * cell_size + cell_size//2,
                    x2 * cell_size + cell_size//2, y2 * cell_size + cell_size//2),
                    fill=(255, 255, 0, 180), width=3  # Yellow semi-transparent line
                )
            
            # Highlight the points along the path
            for x, y in path:
                draw.ellipse(
                    (x * cell_size + cell_size//3, y * cell_size + cell_size//3,
                    x * cell_size + 2*cell_size//3, y * cell_size + 2*cell_size//3),
                    outline=(255, 255, 0), width=2  # Yellow outline
                )
            
            # Highlight splitter used if any
            if used_splitter:
                splitter_info = self.splitters.get(used_splitter)
                if splitter_info:
                    x, y = splitter_info['position']
                    draw.rectangle(
                        (x * cell_size, y * cell_size,
                        x * cell_size + cell_size, y * cell_size + cell_size),
                        outline=(0, 255, 255), width=3  # Cyan outline
                    )
            
            # Save the enhanced image
            img.save(output_path)
            print(f"Path visualization for {item} saved to {output_path}")
            return True
        
        except Exception as e:
            print(f"Error creating path visualization: {e}")
            return False
>>>>>>> eea2553b
<|MERGE_RESOLUTION|>--- conflicted
+++ resolved
@@ -1,41 +1,4 @@
 import heapq
-<<<<<<< HEAD
-
-# Directions for moving in a grid (up, down, left, right)
-DIRECTIONS = [(0, 1), (1, 0), (0, -1), (-1, 0)]  
-class AStarPathfinder:
-    def __init__(self, grid, pairs,underground_length=3):
-        self.grid = grid
-        self.pairs = self.remove_redundant_pairs(pairs)
-        self.width = len(grid[0])
-        self.height = len(grid)
-        self.paths = {}
-        self.underground_length = underground_length
-        
-        self.jump_markers_grid = [[None for _ in range(self.width)] for _ in range(self.height)]
-        
-
-    # Removes redundant pairs of start and goal points
-    def remove_redundant_pairs(self, pairs):
-        unique_pairs = []
-        for pair in pairs:
-            if pair not in unique_pairs:
-                unique_pairs.append(pair)
-                
-        self.adapt_grid(unique_pairs)
-        return unique_pairs
-    
-    # Modifies the grid based on the pairs -> make start and goal points not obstacle
-    def adapt_grid(self,pairs):
-        for start, goal in pairs:
-            sx, sy = start
-            gx, gy = goal
-            # Set the start and goal points in the grid to 0
-            self.grid[sy][sx] = 0  
-            self.grid[gy][gx] = 0
-    
-    # Manhattan distance 
-=======
 import logging
 import os
 from PIL import Image, ImageDraw, ImageFont
@@ -63,7 +26,6 @@
         self.splitters = {}  # Dictionary to store splitter information
         self.use_splitters = use_splitters  # Flag to control splitter usage
   
->>>>>>> eea2553b
     def heuristic(self, current, goal):
         return abs(current[0] - goal[0]) + abs(current[1] - goal[1])
 
@@ -72,63 +34,6 @@
         x, y = node
         return 0 <= x < self.width and 0 <= y < self.height #and (self.grid[y][x] == 0 or self.grid[y][x] == 3)
     
-<<<<<<< HEAD
-    # Check if we can jump over terrain
-    def can_jump(self, current, direction):
-        x, y = current
-        dx, dy = direction
-        
-        
-        for step in range(1, self.underground_length + 1):
-            next_x = x + dx * step
-            next_y = y + dy * step
-            
-            if not (0 <= next_x < self.width and 0 <= next_y < self.height):
-                return False  # Out of bounds
-            
-            if self.grid[next_y][next_x] != 0:  # Not a valid tile
-                return False
-            
-        return True
-
-    # search algorithm to find the shortest path from start to goal
-    def astar(self, start, goal):
-            open_list = []
-            heapq.heappush(open_list, (0, start))
-            came_from = {}
-            g_costs = {start: 0}
-            f_costs = {start: self.heuristic(start, goal)}
-
-            while open_list:
-                _, current = heapq.heappop(open_list)
-
-                if current == goal:
-                    return self.reconstruct_path(came_from, current)
-
-                for direction in DIRECTIONS:
-                    neighbor = (current[0] + direction[0], current[1] + direction[1])
-                    
-                    # Standard move to a neighboring cell
-                    if self.is_valid(neighbor):
-                        tentative_g_cost = g_costs[current] + 1
-
-                        if neighbor not in g_costs or tentative_g_cost < g_costs[neighbor]:
-                            came_from[neighbor] = current
-                            g_costs[neighbor] = tentative_g_cost
-                            f_costs[neighbor] = tentative_g_cost + self.heuristic(neighbor, goal)
-                            heapq.heappush(open_list, (f_costs[neighbor], neighbor))
-
-                    # Check for jumping over obstacles
-                    if self.can_jump(current, direction):
-                        # Calculate the end position after a jump
-                        jump_neighbor = (
-                            current[0] + direction[0] * self.underground_length,
-                            current[1] + direction[1] * self.underground_length
-                        )
-
-                        if self.is_valid(jump_neighbor):
-                            tentative_g_cost = g_costs[current] + self.underground_length
-=======
     def is_valid_jump(self, start, end, direction, grid):
         """Check if a unidirectional underground belt jump is valid."""
         sx, sy = start
@@ -273,7 +178,44 @@
         
         logging.info("No path found")
         return None, direction_grid
->>>>>>> eea2553b
+
+    # search algorithm to find the shortest path from start to goal
+    def astar(self, start, goal):
+            open_list = []
+            heapq.heappush(open_list, (0, start))
+            came_from = {}
+            g_costs = {start: 0}
+            f_costs = {start: self.heuristic(start, goal)}
+
+            while open_list:
+                _, current = heapq.heappop(open_list)
+
+                if current == goal:
+                    return self.reconstruct_path(came_from, current)
+
+                for direction in DIRECTIONS:
+                    neighbor = (current[0] + direction[0], current[1] + direction[1])
+                    
+                    # Standard move to a neighboring cell
+                    if self.is_valid(neighbor):
+                        tentative_g_cost = g_costs[current] + 1
+
+                        if neighbor not in g_costs or tentative_g_cost < g_costs[neighbor]:
+                            came_from[neighbor] = current
+                            g_costs[neighbor] = tentative_g_cost
+                            f_costs[neighbor] = tentative_g_cost + self.heuristic(neighbor, goal)
+                            heapq.heappush(open_list, (f_costs[neighbor], neighbor))
+
+                    # Check for jumping over obstacles
+                    if self.can_jump(current, direction):
+                        # Calculate the end position after a jump
+                        jump_neighbor = (
+                            current[0] + direction[0] * self.underground_length,
+                            current[1] + direction[1] * self.underground_length
+                        )
+
+                        if self.is_valid(jump_neighbor):
+                            tentative_g_cost = g_costs[current] + self.underground_length
 
                             if jump_neighbor not in g_costs or tentative_g_cost < g_costs[jump_neighbor]:
                                 # Record jump start and end in the jump_markers_grid
@@ -295,29 +237,9 @@
         total_path = [current]
         while current in came_from:
             current = came_from[current]
-<<<<<<< HEAD
             total_path.append(current)
         total_path.reverse()
         return total_path
-
-    # Define a function to connect all belt start and end points using A*
-    # if all pairs can be connnected return True else False
-    def connect_belts(self):
-        self.direction_grid = [[None for _ in range(self.width)] for _ in range(self.height)]
-        for points in self.pairs:
-            # Connect each consecutive point in the pair
-            belt_start = points[0]
-            belt_end = points[1]
-            path = self.astar(belt_start, belt_end)
-            self.paths[points] = path
-            if path:
-                print(f"Path from {belt_start} to {belt_end}")
-                # Mark the path on the grid, excluding start and goal points
-=======
-            path.append(current)
-        path.reverse()
-        logging.info(f"Reconstructed path: {path}")
-        return path
 
     def get_jump_markers(self, path):
         jump_markers = []  # List to store the jump markers (entrance, exit, direction)
@@ -439,7 +361,6 @@
                         ix, iy = inserter_position
                         # Mark inserter position as obstacle in the pathfinding grid
                         grid[iy][ix] = 12
->>>>>>> eea2553b
                 
                 # Check if this item can use existing splitters (only if splitters are enabled)
                 if self.use_splitters:
@@ -502,85 +423,6 @@
                             if found_path:
                                 break  # Found a path using some splitter
                 
-<<<<<<< HEAD
-                for i in range(1, len(path) - 1):  # Skip start and end points
-                    x, y = path[i]
-                    next_x, next_y = path[i + 1]
-                    dx, dy = next_x - x, next_y - y
-                    
-                    # Mark direction based on the relative position of the next cell
-                    if dx == 1 and dy == 0:
-                        direction = 'right'
-                    elif dx == -1 and dy == 0:
-                        direction = 'left'
-                    elif dx == 0 and dy == 1:
-                        direction = 'down'
-                    elif dx == 0 and dy == -1:
-                        direction = 'up'
-                    else:
-                        direction = None  
-                    
-                    self.direction_grid[y][x] = direction
-                
-                for x, y in path[1:-1]:  # Skip start and end points
-                    self.grid[y][x] = 2  # Belt path marked with '2'
-            else:
-                print(f"No valid path found from {belt_start} to {belt_end}")
-                return False
-            
-        return True
-    
-    
-    def test_jump_over_terrain(self):
-        # Example grid: 0 = free, 1 = obstacle, 3 = jumpable terrain
-        test_grid = [
-            [0, 0, 0, 1, 1, 1, 0],
-            [0, 0, 0, 1, 1, 1, 0],
-            [0, 0, 0, 1, 1, 1, 0],
-            [0, 0, 0, 1, 1, 1, 0],
-            [0, 0, 0, 1, 1, 1, 0],
-        ]
-        
-        pairs = [((0, 0), (6, 0))]  # Start at (0, 0) and end at (6, 0)
-        astar = AStarPathfinder(test_grid, pairs)
-        result = astar.connect_belts()
-        
-        
-        
-        print("Jumping over terrain test result:", result)
-        for row in astar.grid:
-            print(row)
-            
-        print("Jumping over terrain test result direction grid:", result)
-        for row in astar.direction_grid:
-            print(row)
-            
-        print("Jumping over terrain test result jump_markers_grid :", result)
-        for row in astar.jump_markers_grid :
-            print(row)
-
-
-
-
-def main():
-    test_grid = [
-            [0, 0, 0, 1, 1, 1, 0],
-            [0, 0, 0, 1, 1, 1, 0],
-            [0, 0, 0, 3, 3, 3, 0],
-            [0, 0, 0, 1, 1, 1, 0],
-            [0, 0, 0, 0, 0, 0, 0],
-        ]
-        
-    pairs = [((0, 0), (6, 0))]  # Start at (0, 0) and end at (6, 0)
-
-    
-    astar = AStarPathfinder(test_grid, pairs,3)
-    astar.test_jump_over_terrain()
-    
-   
-if __name__ == "__main__":
-    main()
-=======
                 # If we haven't found a path using splitters (or if splitters are disabled), try normal pathfinding
                 if not found_path:
                     path, direction_grid = self.astar(grid, start, dest)
@@ -961,5 +803,4 @@
         
         except Exception as e:
             print(f"Error creating path visualization: {e}")
-            return False
->>>>>>> eea2553b
+            return False