--- conflicted
+++ resolved
@@ -15,11 +15,7 @@
 from AStarPathFinderold import AStarPathFinderold
 import seaborn as sns
 
-<<<<<<< HEAD
-from AStarPathFinder import AStarPathfinder
-=======
 from AStarPathfinder import AStarPathFinder
->>>>>>> eea2553b
 
 # Define constants for colors
 WHITE = (255, 255, 255)
@@ -921,15 +917,10 @@
         for i in range(max_tries):
             print(f'Try Number: {i}')
             
-<<<<<<< HEAD
-            self.obstacle_map, belt_point_information, assembler_information, _ = self.z3_solver.build_map()
-            
-=======
             
             self.obstacle_map,belt_point_information,assembler_information,_ = self.z3_solver.build_map()
             
              
->>>>>>> eea2553b
             # get rid of belts that are already connected -> overlap with other input and output belts set by user or overlap with assembler -> direct insertion
             belt_point_information = [belt for belt in belt_point_information if not self.detect_belt_overlap(belt)]
             belt_point_information = [belt for belt in belt_point_information if not self.detect_assembler_overlap(belt, assembler_information)]
@@ -946,21 +937,10 @@
                 
                 # rearrange such that we first build paths for outputs
                 retrieval_points = self.rearrange_dict(retrieval_points, self.output_item)
-<<<<<<< HEAD
-                self.retrieval_points = retrieval_points
-                
-    
-                
-                astar_pathfinder = AStarPathfinder(self.obstacle_map,retrieval_points)
-                paths , placed_inserter_information = astar_pathfinder.find_path_for_item()
-                print(f"paths: {paths}")
-                print(f"placed_inserter_information: {placed_inserter_information}")
-=======
                
                 astar_pathfinder = AStarPathFinder(self.obstacle_map,retrieval_points,invert_paths=[self.output_item])
                 paths , placed_inserter_information = astar_pathfinder.find_path_for_item()
 
->>>>>>> eea2553b
                 
                 return paths, placed_inserter_information
             
@@ -1434,11 +1414,7 @@
     input_items = []
     
     # init 
-<<<<<<< HEAD
-    factorioProductionTree = FactorioProductionTree(5,5)
-=======
     factorioProductionTree = FactorioProductionTree(6,6)
->>>>>>> eea2553b
     factorioProductionTree.amount = amount_needed
     production_data  = factorioProductionTree.calculate_production(item_to_produce,amount_needed,input_items=input_items) #60
     factorioProductionTree.production_data = production_data
@@ -1465,17 +1441,10 @@
     log_method_time(item_to_produce, 1, 1, "solve", assembler_counts, start_time, end_time)
     
     
-<<<<<<< HEAD
-    #start_time = time.perf_counter()
-    paths, placed_inserter_information = factorioProductionTree.build_belts(max_tries=10)
-    #end_time = time.perf_counter()
-    #log_method_time(item_to_produce, amount_needed, minimizer, "build_belts", start_time, end_time)
-=======
     start_time = time.perf_counter()
     paths, placed_inserter_information = factorioProductionTree.build_belts(max_tries=2)
     end_time = time.perf_counter()
     log_method_time(item_to_produce, 1, 1, "build_belts", assembler_counts, start_time, end_time)
->>>>>>> eea2553b
     
     if(paths):
         factorioProductionTree.store_data(f'Modules/{item_to_produce}_{amount_needed}_{input_items}_module',paths,placed_inserter_information)
